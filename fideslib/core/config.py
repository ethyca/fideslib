--- conflicted
+++ resolved
@@ -158,15 +158,9 @@
 
         encoding = values.get("encoding", "UTF-8")
 
-<<<<<<< HEAD
         salt = generate_salt()
         hashed_client_id = hash_with_salt(value.encode(encoding), salt.encode(encoding))
         values["OAUTH_ROOT_CLIENT_SECRET_HASH"] = (hashed_client_id, salt.encode(encoding))  # type: ignore
-=======
-        salt = bcrypt.gensalt()
-        hashed_client_id = hashlib.sha512(value.encode(encoding) + salt).hexdigest()
-        values["oauth_root_client_secret_hash"] = (hashed_client_id, salt)  # type: ignore
->>>>>>> c8361336
         return values
 
     class Config:
