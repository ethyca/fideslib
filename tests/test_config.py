--- conflicted
+++ resolved
@@ -1,10 +1,7 @@
 # pylint: disable=missing-function-docstring, redefined-outer-name
 
 import os
-<<<<<<< HEAD
-=======
 from pathlib import Path
->>>>>>> 8037b858
 from unittest.mock import patch
 
 import pytest
